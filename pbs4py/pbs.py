--- conflicted
+++ resolved
@@ -133,13 +133,9 @@
     def mpiprocs_per_node(self, mpiprocs):
         self._mpiprocs_per_node = mpiprocs
 
-<<<<<<< HEAD
-    def create_mpi_command(self, command: str, output_root_name: str = None, openmp_threads: int = None, ranks_per_node: int = None) -> str:
-=======
     def create_mpi_command(
-        self, command: str, output_root_name: str, openmp_threads: int = None, ranks_per_node: int = None
+        self, command: str, output_root_name: str = None, openmp_threads: int = None, ranks_per_node: int = None
     ) -> str:
->>>>>>> efb5b577
         """
         Wrap a command with mpiexec and route its standard and error output to a file
 
